// maelstrom
// Copyright (C) 2020 Raphael Robert
//
// This program is free software: you can redistribute it and/or modify
// it under the terms of the GNU General Public License as published by
// the Free Software Foundation, either version 3 of the License, or
// (at your option) any later version.
//
// This program is distributed in the hope that it will be useful,
// but WITHOUT ANY WARRANTY; without even the implied warranty of
// MERCHANTABILITY or FITNESS FOR A PARTICULAR PURPOSE. See the
// GNU General Public License for more details.
//
// You should have received a copy of the GNU General Public License
// along with this program. If not, see http://www.gnu.org/licenses/.

use crate::errors::ConfigError;
use crate::extensions::ExtensionError;
use crate::framing::*;
use crate::tree::TreeError;

#[derive(Debug)]
pub enum WelcomeError {
    CiphersuiteMismatch = 100,
    JoinerSecretNotFound = 101,
    MissingRatchetTree = 102,
    TreeHashMismatch = 103,
    JoinerNotInTree = 104,
    ConfirmationTagMismatch = 105,
    InvalidRatchetTree = 106,
    InvalidGroupInfoSignature = 107,
    GroupInfoDecryptionFailure = 108,
}

#[derive(Debug)]
pub enum ApplyCommitError {
    EpochMismatch = 200,
    WrongPlaintextContentType = 201,
    SelfRemoved = 202,
    PathKeyPackageVerificationFailure = 203,
    NoParentHashExtension = 204,
    ParentHashMismatch = 205,
    PlaintextSignatureFailure = 206,
    RequiredPathNotFound = 207,
    ConfirmationTagMismatch = 208,
    MissingOwnKeyPackage = 209,
    MissingProposal = 210,
    OwnKeyNotFound = 211,
}

pub enum DecryptionError {
    CiphertextError(MLSCiphertextError),
}

impl From<MLSCiphertextError> for DecryptionError {
    fn from(e: MLSCiphertextError) -> DecryptionError {
        DecryptionError::CiphertextError(e)
    }
}

#[derive(Debug)]
pub enum CreateCommitError {
    CannotRemoveSelf = 300,
    OwnKeyNotFound = 301,
}

impl From<TreeError> for WelcomeError {
    fn from(e: TreeError) -> WelcomeError {
        match e {
            TreeError::DuplicateIndex => WelcomeError::InvalidRatchetTree,
            TreeError::InvalidArguments => WelcomeError::InvalidRatchetTree,
            TreeError::InvalidUpdatePath => WelcomeError::InvalidRatchetTree,
            TreeError::NoneError => WelcomeError::InvalidRatchetTree,
        }
    }
}

// TODO: Should get fixed in #83
impl From<ConfigError> for ApplyCommitError {
<<<<<<< HEAD
=======
    // TODO: tbd in #83
>>>>>>> d9a6aa15
    fn from(_e: ConfigError) -> ApplyCommitError {
        ApplyCommitError::NoParentHashExtension
    }
}

// TODO: Should get fixed in #83
impl From<ExtensionError> for ApplyCommitError {
    fn from(_e: ExtensionError) -> ApplyCommitError {
        ApplyCommitError::NoParentHashExtension
    }
}<|MERGE_RESOLUTION|>--- conflicted
+++ resolved
@@ -77,10 +77,7 @@
 
 // TODO: Should get fixed in #83
 impl From<ConfigError> for ApplyCommitError {
-<<<<<<< HEAD
-=======
     // TODO: tbd in #83
->>>>>>> d9a6aa15
     fn from(_e: ConfigError) -> ApplyCommitError {
         ApplyCommitError::NoParentHashExtension
     }
